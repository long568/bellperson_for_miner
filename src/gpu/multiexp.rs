--- conflicted
+++ resolved
@@ -228,12 +228,8 @@
 
         let kernels: Vec<_> = devices
             .into_iter()
-<<<<<<< HEAD
             .filter(| d | d.bus_id() ==  id ) // Added by long 20210305
-            .map(|d| (d.clone(), SingleMultiexpKernel::<E>::create(d, priority)))
-=======
             .map(|d| (d, SingleMultiexpKernel::<E>::create(d.clone(), priority)))
->>>>>>> 0390ca8d
             .filter_map(|(device, res)| {
                 if let Err(ref e) = res {
                     error!(
