--- conflicted
+++ resolved
@@ -38,12 +38,8 @@
         }
 
         // Select the first device for FFT
-<<<<<<< HEAD
         // let device = devices[0].clone();
-        let device = devices.into_iter().filter(|d| d.bus_id().unwrap() == id).next().unwrap().clone();
-=======
-        let device = devices[0];
->>>>>>> 90413a66
+        let device = devices.into_iter().filter(|d| d.pci_id() == id).next().unwrap().clone();
 
         let src = sources::kernel::<E>(device.vendor() == opencl::Vendor::Nvidia);
 
@@ -52,12 +48,8 @@
         let omegas_buffer = program.create_buffer::<E::Fr>(LOG2_MAX_ELEMENTS)?;
 
         info!("FFT: 1 working device(s) selected.");
-<<<<<<< HEAD
         // info!("FFT: Device 0: {}", program.device().name());
-        info!("FFT: Device {}: {}", id, program.device().name());
-=======
-        info!("FFT: Device 0: {}", device.name());
->>>>>>> 90413a66
+        info!("FFT: Device {}: {}", id, device.name());
 
         Ok(FFTKernel {
             program,
