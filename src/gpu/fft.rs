--- conflicted
+++ resolved
@@ -128,19 +128,15 @@
 
 impl<E> FFTKernel<E>
 where
-<<<<<<< HEAD
-    E: Engine,
-{   // Modified by long 20210305
-=======
     E: Engine + GpuEngine,
 {
->>>>>>> 8a7b011a
     pub fn create(priority: bool) -> GPUResult<FFTKernel<E>> {
         let lock = locks::GPULock::lock();
         let id = lock.id();
 
         let kernels: Vec<_> = Device::all()
             .iter()
+            .filter(| d | d.unique_id() ==  id ) // Added by long 20210305
             .filter_map(|device| {
                 let kernel = SingleFftKernel::<E>::create(device, priority);
                 if let Err(ref e) = kernel {
@@ -157,27 +153,11 @@
         if kernels.is_empty() {
             return Err(GPUError::Simple("No working GPUs found!"));
         }
-<<<<<<< HEAD
-
-        // Select the first device for FFT
-        // let device = devices[0].clone();
-        let device = devices.into_iter().filter(|d| d.pci_id() == id).next().unwrap().clone();
-
-        let src = sources::kernel::<E>(device.vendor() == opencl::Vendor::Nvidia);
-
-        let program = opencl::Program::from_opencl(&device, &src)?;
-        let pq_buffer = program.create_buffer::<E::Fr>(1 << MAX_LOG2_RADIX >> 1)?;
-        let omegas_buffer = program.create_buffer::<E::Fr>(LOG2_MAX_ELEMENTS)?;
-
-        info!("FFT: 1 working device(s) selected.");
-        // info!("FFT: Device 0: {}", program.device().name());
-        info!("FFT: Device {}: {}", id, device.name());
-=======
         info!("FFT: {} working device(s) selected. ", kernels.len());
-        for (i, k) in kernels.iter().enumerate() {
-            info!("FFT: Device {}: {}", i, k.program.device_name(),);
+        // Modified by long 20211019
+        for (_, k) in kernels.iter().enumerate() {
+            info!("FFT: Device {}: {}", id, k.program.device_name(),);
         }
->>>>>>> 8a7b011a
 
         Ok(FFTKernel {
             kernels,
