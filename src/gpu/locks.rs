use fs2::FileExt;
use log::{debug, info, warn};
use std::fs::File;
use std::path::PathBuf;

// Added by long 20210305
use rust_gpu_tools::*;
use std::thread;
use std::time::Duration;

const GPU_LOCK_NAME: &str = "bellman.gpu.lock";
const PRIORITY_LOCK_NAME: &str = "bellman.priority.lock";
// fn tmp_path(filename: &str) -> PathBuf {
//     let mut p = std::env::temp_dir();
//     p.push(filename);
//     p
// }

// Added by long 20210302
fn gpu_lock_path(filename: &str, bus_id: u32) -> PathBuf {
    let mut name = String::from(filename);
    name.push('.');
    name += &bus_id.to_string();
    let mut p = std::env::temp_dir();
    p.push(&name);
    p
}

/// `GPULock` prevents two kernel objects to be instantiated simultaneously.
#[allow(clippy::upper_case_acronyms)]
#[derive(Debug)]
pub struct GPULock(File, u32);
impl GPULock {
    pub fn id(&self) -> u32 {
        self.1
    }
    pub fn lock() -> GPULock {
        // let gpu_lock_file = tmp_path(GPU_LOCK_NAME);
        // debug!("Acquiring GPU lock at {:?} ...", &gpu_lock_file);
        // let f = File::create(&gpu_lock_file)
        //     .unwrap_or_else(|_| panic!("Cannot create GPU lock file at {:?}", &gpu_lock_file));
        // f.lock_exclusive().unwrap();
        // debug!("GPU lock acquired!");
        // GPULock(f)
        loop{
            let devs = opencl::Device::all();
            for dev in devs {
                let id = dev.bus_id().unwrap();
                let lock = gpu_lock_path(GPU_LOCK_NAME, id);
                let lock = File::create(&lock)
                    .unwrap_or_else(|_| panic!("Cannot create GPU lock file at {:?}", &lock));
                if lock.try_lock_exclusive().is_ok() {
                    return GPULock(lock, id);
                }
            }
            thread::sleep(Duration::from_secs(3));
        }
    }
}
impl Drop for GPULock {
    fn drop(&mut self) {
        self.0.unlock().unwrap();
        debug!("GPU lock released!");
    }
}

/// `PrioriyLock` is like a flag. When acquired, it means a high-priority process
/// needs to acquire the GPU really soon. Acquiring the `PriorityLock` is like
/// signaling all other processes to release their `GPULock`s.
/// Only one process can have the `PriorityLock` at a time.
#[derive(Debug)]
pub struct PriorityLock(File, u32);
impl PriorityLock {
    pub fn lock() -> PriorityLock {
        // let priority_lock_file = tmp_path(PRIORITY_LOCK_NAME);
        // debug!("Acquiring priority lock at {:?} ...", &priority_lock_file);
        // let f = File::create(&priority_lock_file).unwrap_or_else(|_| {
        //     panic!(
        //         "Cannot create priority lock file at {:?}",
        //         &priority_lock_file
        //     )
        // });
        // f.lock_exclusive().unwrap();
        // debug!("Priority lock acquired!");
        // PriorityLock(f)
        loop{
            let devs = opencl::Device::all();
            for dev in devs {
                let id = dev.bus_id().unwrap();
                let f = gpu_lock_path(PRIORITY_LOCK_NAME, id);
                let f = File::create(&f)
                    .unwrap_or_else(|_| panic!("Cannot create Priority lock file at {:?}", &f));
                if f.try_lock_exclusive().is_ok() {
                    return PriorityLock(f, id);
                }
            }
            thread::sleep(Duration::from_secs(3));
        }
    }

    pub fn wait(priority: bool) {
        if !priority {
<<<<<<< HEAD
            // File::create(tmp_path(PRIORITY_LOCK_NAME))
            //     .unwrap()
            //     .lock_exclusive()
            //     .unwrap();
            let _ = Self::lock();
=======
            if let Err(err) = File::create(tmp_path(PRIORITY_LOCK_NAME))
                .unwrap()
                .lock_exclusive()
            {
                warn!("failed to create priority log: {:?}", err);
            }
>>>>>>> 90413a66
        }
    }

    pub fn should_break(priority: bool) -> bool {
<<<<<<< HEAD
        !priority
            // && File::create(tmp_path(PRIORITY_LOCK_NAME))
            //     .unwrap()
            //     .try_lock_exclusive()
            //     .is_err()
            && {
                let mut r = true;
                let devs = opencl::Device::all();
                for dev in devs {
                    let id = dev.bus_id().unwrap();
                    let f = gpu_lock_path(PRIORITY_LOCK_NAME, id);
                    let f = File::create(&f)
                        .unwrap_or_else(|_| panic!("Cannot create Priority lock file at {:?}", &f));
                    if f.try_lock_exclusive().is_ok() {
                        r = false;
                        break;
                    }
                }
                r
            }
=======
        if priority {
            return false;
        }
        if let Err(err) = File::create(tmp_path(PRIORITY_LOCK_NAME))
            .unwrap()
            .try_lock_shared()
        {
            // Check that the error is actually a locking one
            if err.raw_os_error() == fs2::lock_contended_error().raw_os_error() {
                return true;
            } else {
                warn!("failed to check lock: {:?}", err);
            }
        }
        false
>>>>>>> 90413a66
    }
}

impl Drop for PriorityLock {
    fn drop(&mut self) {
        self.0.unlock().unwrap();
        debug!("Priority lock released!");
    }
}

use super::error::{GPUError, GPUResult};
use super::fft::FFTKernel;
use super::multiexp::MultiexpKernel;
use crate::bls::Engine;
use crate::domain::create_fft_kernel;
use crate::multiexp::create_multiexp_kernel;

macro_rules! locked_kernel {
    ($class:ident, $kern:ident, $func:ident, $name:expr) => {
        #[allow(clippy::upper_case_acronyms)]
        pub struct $class<E>
        where
            E: Engine,
        {
            log_d: usize,
            priority: bool,
            kernel: Option<$kern<E>>,
        }

        impl<E> $class<E>
        where
            E: Engine,
        {
            pub fn new(log_d: usize, priority: bool) -> $class<E> {
                $class::<E> {
                    log_d,
                    priority,
                    kernel: None,
                }
            }

            fn init(&mut self) {
                if self.kernel.is_none() {
                    PriorityLock::wait(self.priority);
                    info!("GPU is available for {}!", $name);
                    self.kernel = $func::<E>(self.log_d, self.priority);
                }
            }

            fn free(&mut self) {
                if let Some(_kernel) = self.kernel.take() {
                    warn!(
                        "GPU acquired by a high priority process! Freeing up {} kernels...",
                        $name
                    );
                }
            }

            pub fn with<F, R>(&mut self, mut f: F) -> GPUResult<R>
            where
                F: FnMut(&mut $kern<E>) -> GPUResult<R>,
            {
                if std::env::var("BELLMAN_NO_GPU").is_ok() {
                    return Err(GPUError::GPUDisabled);
                }

                self.init();

                loop {
                    if let Some(ref mut k) = self.kernel {
                        match f(k) {
                            Err(GPUError::GPUTaken) => {
                                self.free();
                                self.init();
                            }
                            Err(e) => {
                                warn!("GPU {} failed! Falling back to CPU... Error: {}", $name, e);
                                return Err(e);
                            }
                            Ok(v) => return Ok(v),
                        }
                    } else {
                        return Err(GPUError::KernelUninitialized);
                    }
                }
            }
        }
    };
}

locked_kernel!(LockedFFTKernel, FFTKernel, create_fft_kernel, "FFT");
locked_kernel!(
    LockedMultiexpKernel,
    MultiexpKernel,
    create_multiexp_kernel,
    "Multiexp"
);<|MERGE_RESOLUTION|>--- conflicted
+++ resolved
@@ -17,7 +17,7 @@
 // }
 
 // Added by long 20210302
-fn gpu_lock_path(filename: &str, bus_id: u32) -> PathBuf {
+fn gpu_lock_path(filename: &str, bus_id: opencl::PciId) -> PathBuf {
     let mut name = String::from(filename);
     name.push('.');
     name += &bus_id.to_string();
@@ -29,9 +29,9 @@
 /// `GPULock` prevents two kernel objects to be instantiated simultaneously.
 #[allow(clippy::upper_case_acronyms)]
 #[derive(Debug)]
-pub struct GPULock(File, u32);
+pub struct GPULock(File, opencl::PciId);
 impl GPULock {
-    pub fn id(&self) -> u32 {
+    pub fn id(&self) -> opencl::PciId {
         self.1
     }
     pub fn lock() -> GPULock {
@@ -45,7 +45,7 @@
         loop{
             let devs = opencl::Device::all();
             for dev in devs {
-                let id = dev.bus_id().unwrap();
+                let id = dev.pci_id();
                 let lock = gpu_lock_path(GPU_LOCK_NAME, id);
                 let lock = File::create(&lock)
                     .unwrap_or_else(|_| panic!("Cannot create GPU lock file at {:?}", &lock));
@@ -69,7 +69,7 @@
 /// signaling all other processes to release their `GPULock`s.
 /// Only one process can have the `PriorityLock` at a time.
 #[derive(Debug)]
-pub struct PriorityLock(File, u32);
+pub struct PriorityLock(File, opencl::PciId);
 impl PriorityLock {
     pub fn lock() -> PriorityLock {
         // let priority_lock_file = tmp_path(PRIORITY_LOCK_NAME);
@@ -86,7 +86,7 @@
         loop{
             let devs = opencl::Device::all();
             for dev in devs {
-                let id = dev.bus_id().unwrap();
+                let id = dev.pci_id();
                 let f = gpu_lock_path(PRIORITY_LOCK_NAME, id);
                 let f = File::create(&f)
                     .unwrap_or_else(|_| panic!("Cannot create Priority lock file at {:?}", &f));
@@ -100,25 +100,15 @@
 
     pub fn wait(priority: bool) {
         if !priority {
-<<<<<<< HEAD
             // File::create(tmp_path(PRIORITY_LOCK_NAME))
             //     .unwrap()
             //     .lock_exclusive()
             //     .unwrap();
             let _ = Self::lock();
-=======
-            if let Err(err) = File::create(tmp_path(PRIORITY_LOCK_NAME))
-                .unwrap()
-                .lock_exclusive()
-            {
-                warn!("failed to create priority log: {:?}", err);
-            }
->>>>>>> 90413a66
         }
     }
 
     pub fn should_break(priority: bool) -> bool {
-<<<<<<< HEAD
         !priority
             // && File::create(tmp_path(PRIORITY_LOCK_NAME))
             //     .unwrap()
@@ -128,7 +118,7 @@
                 let mut r = true;
                 let devs = opencl::Device::all();
                 for dev in devs {
-                    let id = dev.bus_id().unwrap();
+                    let id = dev.pci_id();
                     let f = gpu_lock_path(PRIORITY_LOCK_NAME, id);
                     let f = File::create(&f)
                         .unwrap_or_else(|_| panic!("Cannot create Priority lock file at {:?}", &f));
@@ -139,23 +129,6 @@
                 }
                 r
             }
-=======
-        if priority {
-            return false;
-        }
-        if let Err(err) = File::create(tmp_path(PRIORITY_LOCK_NAME))
-            .unwrap()
-            .try_lock_shared()
-        {
-            // Check that the error is actually a locking one
-            if err.raw_os_error() == fs2::lock_contended_error().raw_os_error() {
-                return true;
-            } else {
-                warn!("failed to check lock: {:?}", err);
-            }
-        }
-        false
->>>>>>> 90413a66
     }
 }
 
