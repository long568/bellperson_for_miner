--- conflicted
+++ resolved
@@ -1,18 +1,6 @@
 //! This module contains an [`EvaluationDomain`] abstraction for performing
 //! various kinds of polynomial arithmetic on top of the scalar field.
 //!
-<<<<<<< HEAD
-//! In pairing-based SNARKs like Groth16, we need to calculate
-//! a quotient polynomial over a target polynomial with roots
-//! at distinct points associated with each constraint of the
-//! constraint system. In order to be efficient, we choose these
-//! roots to be the powers of a 2^n root of unity in the field.
-//! This allows us to perform polynomial operations in O(n)
-//! by performing an O(n log n) FFT over such a domain.
-
-use ff::{Field, PrimeField};
-use paired::{CurveProjective, Engine};
-=======
 //! In pairing-based SNARKs like [Groth16], we need to calculate a quotient
 //! polynomial over a target polynomial with roots at distinct points associated
 //! with each constraint of the constraint system. In order to be efficient, we
@@ -24,20 +12,16 @@
 //! [Groth16]: https://eprint.iacr.org/2016/260
 
 use ff::{Field, PrimeField, ScalarEngine};
-use group::CurveProjective;
->>>>>>> 346d5405
-
+use groupy::CurveProjective;
+
+use std::sync::Mutex;
+
+use super::multicore::Worker;
 use super::SynthesisError;
 
-use super::multicore::Worker;
-
-<<<<<<< HEAD
-use gpu;
-
-pub struct EvaluationDomain<E: Engine, G: Group<E>> {
-=======
+use crate::gpu;
+
 pub struct EvaluationDomain<E: ScalarEngine, G: Group<E>> {
->>>>>>> 346d5405
     coeffs: Vec<G>,
     exp: u32,
     omega: E::Fr,
@@ -99,92 +83,51 @@
         })
     }
 
-<<<<<<< HEAD
     pub fn fft(&mut self, worker: &Worker, kern: &mut Option<gpu::FFTKernel<E>>) {
         best_fft(kern, &mut self.coeffs, worker, &self.omega, self.exp);
     }
 
     pub fn ifft(&mut self, worker: &Worker, kern: &mut Option<gpu::FFTKernel<E>>) {
         best_fft(kern, &mut self.coeffs, worker, &self.omegainv, self.exp);
-=======
-    pub fn fft(&mut self, worker: &Worker) {
-        best_fft(&mut self.coeffs, worker, &self.omega, self.exp);
-    }
-
-    pub fn ifft(&mut self, worker: &Worker) {
-        best_fft(&mut self.coeffs, worker, &self.omegainv, self.exp);
->>>>>>> 346d5405
 
         if let Some(ref mut k) = kern {
-            gpu_mul_by_field(k, &mut self.coeffs, &self.minv, self.exp).expect("GPU Multiply By Field failed!");
+            gpu_mul_by_field(k, &mut self.coeffs, &self.minv, self.exp)
+                .expect("GPU Multiply By Field failed!");
         } else {
-            worker
-                .scope(self.coeffs.len(), |scope, chunk| {
-                    let minv = self.minv;
-
-<<<<<<< HEAD
-                    for v in self.coeffs.chunks_mut(chunk) {
-                        scope.spawn(move |_| {
-                            for v in v {
-                                v.group_mul_assign(&minv);
-                            }
-                        });
-=======
-            for v in self.coeffs.chunks_mut(chunk) {
-                scope.spawn(move |_scope| {
-                    for v in v {
-                        v.group_mul_assign(&minv);
-                    }
-                });
-            }
-        });
+            worker.scope(self.coeffs.len(), |scope, chunk| {
+                let minv = self.minv;
+
+                for v in self.coeffs.chunks_mut(chunk) {
+                    scope.spawn(move |_| {
+                        for v in v {
+                            v.group_mul_assign(&minv);
+                        }
+                    });
+                }
+            });
+        }
     }
 
     pub fn distribute_powers(&mut self, worker: &Worker, g: E::Fr) {
         worker.scope(self.coeffs.len(), |scope, chunk| {
             for (i, v) in self.coeffs.chunks_mut(chunk).enumerate() {
-                scope.spawn(move |_scope| {
+                scope.spawn(move |_| {
                     let mut u = g.pow(&[(i * chunk) as u64]);
                     for v in v.iter_mut() {
                         v.group_mul_assign(&u);
                         u.mul_assign(&g);
->>>>>>> 346d5405
                     }
-                })
-                .unwrap();
-        }
-    }
-
-<<<<<<< HEAD
-    pub fn distribute_powers(&mut self, worker: &Worker, g: E::Fr) {
-        worker
-            .scope(self.coeffs.len(), |scope, chunk| {
-                for (i, v) in self.coeffs.chunks_mut(chunk).enumerate() {
-                    scope.spawn(move |_| {
-                        let mut u = g.pow(&[(i * chunk) as u64]);
-                        for v in v.iter_mut() {
-                            v.group_mul_assign(&u);
-                            u.mul_assign(&g);
-                        }
-                    });
-                }
-            })
-            .unwrap();
+                });
+            }
+        });
     }
 
     pub fn coset_fft(&mut self, worker: &Worker, kern: &mut Option<gpu::FFTKernel<E>>) {
-=======
-    pub fn coset_fft(&mut self, worker: &Worker) {
->>>>>>> 346d5405
         self.distribute_powers(worker, E::Fr::multiplicative_generator());
         self.fft(worker, kern);
     }
 
-<<<<<<< HEAD
     pub fn icoset_fft(&mut self, worker: &Worker, kern: &mut Option<gpu::FFTKernel<E>>) {
-=======
-    pub fn icoset_fft(&mut self, worker: &Worker) {
->>>>>>> 346d5405
         let geninv = self.geninv;
 
         self.ifft(worker, kern);
@@ -203,38 +146,25 @@
     /// The target polynomial is the zero polynomial in our
     /// evaluation domain, so we must perform division over
     /// a coset.
-<<<<<<< HEAD
     pub fn divide_by_z_on_coset(&mut self, worker: &Worker, kern: &mut Option<gpu::FFTKernel<E>>) {
-=======
-    pub fn divide_by_z_on_coset(&mut self, worker: &Worker) {
->>>>>>> 346d5405
         let i = self
             .z(&E::Fr::multiplicative_generator())
             .inverse()
             .unwrap();
 
-<<<<<<< HEAD
         if let Some(ref mut k) = kern {
-            gpu_mul_by_field(k, &mut self.coeffs, &i, self.exp).expect("GPU Multiply By Field failed!");
+            gpu_mul_by_field(k, &mut self.coeffs, &i, self.exp)
+                .expect("GPU Multiply By Field failed!");
         } else {
-            worker
-                .scope(self.coeffs.len(), |scope, chunk| {
-                    for v in self.coeffs.chunks_mut(chunk) {
-                        scope.spawn(move |_| {
-                            for v in v {
-                                v.group_mul_assign(&i);
-                            }
-                        });
-=======
-        worker.scope(self.coeffs.len(), |scope, chunk| {
-            for v in self.coeffs.chunks_mut(chunk) {
-                scope.spawn(move |_scope| {
-                    for v in v {
-                        v.group_mul_assign(&i);
->>>>>>> 346d5405
-                    }
-                })
-                .unwrap();
+            worker.scope(self.coeffs.len(), |scope, chunk| {
+                for v in self.coeffs.chunks_mut(chunk) {
+                    scope.spawn(move |_| {
+                        for v in v {
+                            v.group_mul_assign(&i);
+                        }
+                    });
+                }
+            });
         }
     }
 
@@ -242,74 +172,38 @@
     pub fn mul_assign(&mut self, worker: &Worker, other: &EvaluationDomain<E, Scalar<E>>) {
         assert_eq!(self.coeffs.len(), other.coeffs.len());
 
-<<<<<<< HEAD
-        worker
-            .scope(self.coeffs.len(), |scope, chunk| {
-                for (a, b) in self
-                    .coeffs
-                    .chunks_mut(chunk)
-                    .zip(other.coeffs.chunks(chunk))
-                {
-                    scope.spawn(move |_| {
-                        for (a, b) in a.iter_mut().zip(b.iter()) {
-                            a.group_mul_assign(&b.0);
-                        }
-                    });
-                }
-            })
-            .unwrap();
-=======
         worker.scope(self.coeffs.len(), |scope, chunk| {
             for (a, b) in self
                 .coeffs
                 .chunks_mut(chunk)
                 .zip(other.coeffs.chunks(chunk))
             {
-                scope.spawn(move |_scope| {
+                scope.spawn(move |_| {
                     for (a, b) in a.iter_mut().zip(b.iter()) {
                         a.group_mul_assign(&b.0);
                     }
                 });
             }
         });
->>>>>>> 346d5405
     }
 
     /// Perform O(n) subtraction of one polynomial from another in the domain.
     pub fn sub_assign(&mut self, worker: &Worker, other: &EvaluationDomain<E, G>) {
         assert_eq!(self.coeffs.len(), other.coeffs.len());
 
-<<<<<<< HEAD
-        worker
-            .scope(self.coeffs.len(), |scope, chunk| {
-                for (a, b) in self
-                    .coeffs
-                    .chunks_mut(chunk)
-                    .zip(other.coeffs.chunks(chunk))
-                {
-                    scope.spawn(move |_| {
-                        for (a, b) in a.iter_mut().zip(b.iter()) {
-                            a.group_sub_assign(&b);
-                        }
-                    });
-                }
-            })
-            .unwrap();
-=======
         worker.scope(self.coeffs.len(), |scope, chunk| {
             for (a, b) in self
                 .coeffs
                 .chunks_mut(chunk)
                 .zip(other.coeffs.chunks(chunk))
             {
-                scope.spawn(move |_scope| {
+                scope.spawn(move |_| {
                     for (a, b) in a.iter_mut().zip(b.iter()) {
                         a.group_sub_assign(&b);
                     }
                 });
             }
         });
->>>>>>> 346d5405
     }
 }
 
@@ -359,11 +253,7 @@
     }
 }
 
-<<<<<<< HEAD
-impl<E: Engine> Copy for Scalar<E> {}
-=======
 impl<E: ScalarEngine> Copy for Scalar<E> {}
->>>>>>> 346d5405
 
 impl<E: ScalarEngine> Clone for Scalar<E> {
     fn clone(&self) -> Scalar<E> {
@@ -386,18 +276,15 @@
     }
 }
 
-<<<<<<< HEAD
-fn best_fft<E: Engine, T: Group<E>>(kern: &mut Option<gpu::FFTKernel<E>>, a: &mut [T], worker: &Worker, omega: &E::Fr, log_n: u32)
-{
+fn best_fft<E: ScalarEngine, T: Group<E>>(
+    kern: &mut Option<gpu::FFTKernel<E>>,
+    a: &mut [T],
+    worker: &Worker,
+    omega: &E::Fr,
+    log_n: u32,
+) {
     if let Some(ref mut k) = kern {
         gpu_fft(k, a, omega, log_n).expect("GPU FFT failed!");
-=======
-fn best_fft<E: ScalarEngine, T: Group<E>>(a: &mut [T], worker: &Worker, omega: &E::Fr, log_n: u32) {
-    let log_cpus = worker.log_num_cpus();
-
-    if log_n <= log_cpus {
-        serial_fft(a, omega, log_n);
->>>>>>> 346d5405
     } else {
         let log_cpus = worker.log_num_cpus();
         if log_n <= log_cpus {
@@ -408,9 +295,12 @@
     }
 }
 
-<<<<<<< HEAD
-pub fn gpu_fft<E: Engine, T: Group<E>>(kern: &mut gpu::FFTKernel<E>, a: &mut [T], omega: &E::Fr, log_n: u32) -> gpu::GPUResult<()>
-{
+pub fn gpu_fft<E: ScalarEngine, T: Group<E>>(
+    kern: &mut gpu::FFTKernel<E>,
+    a: &mut [T],
+    omega: &E::Fr,
+    log_n: u32,
+) -> gpu::GPUResult<()> {
     // EvaluationDomain module is supposed to work only with E::Fr elements, and not CurveProjective
     // points. The Bellman authors have implemented an unnecessarry abstraction called Group<E>
     // which is implemented for both PrimeField and CurveProjective elements. As nowhere in the code
@@ -423,19 +313,19 @@
     Ok(())
 }
 
-pub fn gpu_mul_by_field<E: Engine, T: Group<E>>(kern: &mut gpu::FFTKernel<E>, a: &mut [T], minv: &E::Fr, log_n: u32) -> gpu::GPUResult<()>
-{
+pub fn gpu_mul_by_field<E: ScalarEngine, T: Group<E>>(
+    kern: &mut gpu::FFTKernel<E>,
+    a: &mut [T],
+    minv: &E::Fr,
+    log_n: u32,
+) -> gpu::GPUResult<()> {
     // The reason of unsafety is same as above.
     let a = unsafe { std::mem::transmute::<&mut [T], &mut [E::Fr]>(a) };
     kern.mul_by_field(a, minv, log_n)?;
     Ok(())
 }
 
-pub fn serial_fft<E: Engine, T: Group<E>>(a: &mut [T], omega: &E::Fr, log_n: u32)
-{
-=======
-fn serial_fft<E: ScalarEngine, T: Group<E>>(a: &mut [T], omega: &E::Fr, log_n: u32) {
->>>>>>> 346d5405
+pub fn serial_fft<E: ScalarEngine, T: Group<E>>(a: &mut [T], omega: &E::Fr, log_n: u32) {
     fn bitreverse(mut n: u32, l: u32) -> u32 {
         let mut r = 0;
         for _ in 0..l {
@@ -457,11 +347,7 @@
 
     let mut m = 1;
     for _ in 0..log_n {
-<<<<<<< HEAD
-        let w_m = omega.pow(&[(n / (2 * m)) as u64]);
-=======
         let w_m = omega.pow(&[u64::from(n / (2 * m))]);
->>>>>>> 346d5405
 
         let mut k = 0;
         while k < n {
@@ -497,28 +383,6 @@
     let mut tmp = vec![vec![T::group_zero(); 1 << log_new_n]; num_cpus];
     let new_omega = omega.pow(&[num_cpus as u64]);
 
-<<<<<<< HEAD
-    worker
-        .scope(0, |scope, _| {
-            let a = &*a;
-
-            for (j, tmp) in tmp.iter_mut().enumerate() {
-                scope.spawn(move |_| {
-                    // Shuffle into a sub-FFT
-                    let omega_j = omega.pow(&[j as u64]);
-                    let omega_step = omega.pow(&[(j as u64) << log_new_n]);
-
-                    let mut elt = E::Fr::one();
-                    for i in 0..(1 << log_new_n) {
-                        for s in 0..num_cpus {
-                            let idx = (i + (s << log_new_n)) % (1 << log_n);
-                            let mut t = a[idx];
-                            t.group_mul_assign(&elt);
-                            tmp[i].group_add_assign(&t);
-                            elt.mul_assign(&omega_step);
-                        }
-                        elt.mul_assign(&omega_j);
-=======
     worker.scope(0, |scope, _| {
         let a = &*a;
 
@@ -536,35 +400,17 @@
                         t.group_mul_assign(&elt);
                         tmp.group_add_assign(&t);
                         elt.mul_assign(&omega_step);
->>>>>>> 346d5405
                     }
-
-                    // Perform sub-FFT
-                    serial_fft(tmp, &new_omega, log_new_n);
-                });
-            }
-        })
-        .unwrap();
+                    elt.mul_assign(&omega_j);
+                }
+
+                // Perform sub-FFT
+                serial_fft(tmp, &new_omega, log_new_n);
+            });
+        }
+    });
 
     // TODO: does this hurt or help?
-<<<<<<< HEAD
-    worker
-        .scope(a.len(), |scope, chunk| {
-            let tmp = &tmp;
-
-            for (idx, a) in a.chunks_mut(chunk).enumerate() {
-                scope.spawn(move |_| {
-                    let mut idx = idx * chunk;
-                    let mask = (1 << log_cpus) - 1;
-                    for a in a {
-                        *a = tmp[idx & mask][idx >> log_cpus];
-                        idx += 1;
-                    }
-                });
-            }
-        })
-        .unwrap();
-=======
     worker.scope(a.len(), |scope, chunk| {
         let tmp = &tmp;
 
@@ -579,7 +425,6 @@
             });
         }
     });
->>>>>>> 346d5405
 }
 
 // Test multiplying various (low degree) polynomials together and
@@ -587,33 +432,19 @@
 #[cfg(feature = "pairing")]
 #[test]
 fn polynomial_arith() {
-<<<<<<< HEAD
     use paired::bls12_381::Bls12;
-    use rand::{self, Rand};
-
-    fn test_mul<E: Engine, R: rand::Rng>(rng: &mut R) {
-=======
-    use pairing::bls12_381::Bls12;
     use rand_core::RngCore;
 
     fn test_mul<E: ScalarEngine, R: RngCore>(rng: &mut R) {
->>>>>>> 346d5405
         let worker = Worker::new();
 
         for coeffs_a in 0..70 {
             for coeffs_b in 0..70 {
                 let mut a: Vec<_> = (0..coeffs_a)
-<<<<<<< HEAD
-                    .map(|_| Scalar::<E>(E::Fr::rand(rng)))
-                    .collect();
-                let mut b: Vec<_> = (0..coeffs_b)
-                    .map(|_| Scalar::<E>(E::Fr::rand(rng)))
-=======
                     .map(|_| Scalar::<E>(E::Fr::random(rng)))
                     .collect();
                 let mut b: Vec<_> = (0..coeffs_b)
                     .map(|_| Scalar::<E>(E::Fr::random(rng)))
->>>>>>> 346d5405
                     .collect();
 
                 // naive evaluation
@@ -652,17 +483,10 @@
 #[cfg(feature = "pairing")]
 #[test]
 fn fft_composition() {
-<<<<<<< HEAD
     use paired::bls12_381::Bls12;
-    use rand;
-
-    fn test_comp<E: Engine, R: rand::Rng>(rng: &mut R) {
-=======
-    use pairing::bls12_381::Bls12;
     use rand_core::RngCore;
 
     fn test_comp<E: ScalarEngine, R: RngCore>(rng: &mut R) {
->>>>>>> 346d5405
         let worker = Worker::new();
 
         for coeffs in 0..10 {
@@ -697,19 +521,11 @@
 #[cfg(feature = "pairing")]
 #[test]
 fn parallel_fft_consistency() {
-<<<<<<< HEAD
     use paired::bls12_381::Bls12;
-    use rand::{self, Rand};
-    use std::cmp::min;
-
-    fn test_consistency<E: Engine, R: rand::Rng>(rng: &mut R) {
-=======
-    use pairing::bls12_381::Bls12;
     use rand_core::RngCore;
     use std::cmp::min;
 
     fn test_consistency<E: ScalarEngine, R: RngCore>(rng: &mut R) {
->>>>>>> 346d5405
         let worker = Worker::new();
 
         for _ in 0..5 {
@@ -717,11 +533,7 @@
                 let d = 1 << log_d;
 
                 let v1 = (0..d)
-<<<<<<< HEAD
-                    .map(|_| Scalar::<E>(E::Fr::rand(rng)))
-=======
                     .map(|_| Scalar::<E>(E::Fr::random(rng)))
->>>>>>> 346d5405
                     .collect::<Vec<_>>();
                 let mut v1 = EvaluationDomain::from_coeffs(v1).unwrap();
                 let mut v2 = EvaluationDomain::from_coeffs(v1.coeffs.clone()).unwrap();
@@ -741,25 +553,27 @@
     test_consistency::<Bls12, _>(rng);
 }
 
-use std::sync::Mutex;
-lazy_static! {
-    static ref GPU_FFT_SUPPORTED: Mutex<Option<bool>> = {
-        Mutex::new(None)
-    };
-}
-
-pub fn gpu_fft_supported<E>(log_d: u32) -> gpu::GPUResult<gpu::FFTKernel<E>> where E: Engine {
-    let log_test_size : u32 = std::cmp::min(E::Fr::S - 1, 10);
-    let test_size : u32 = 1 << log_test_size;
-    use rand::Rand;
+lazy_static::lazy_static! {
+    static ref GPU_FFT_SUPPORTED: Mutex<Option<bool>> = { Mutex::new(None) };
+}
+
+pub fn gpu_fft_supported<E>(log_d: u32) -> gpu::GPUResult<gpu::FFTKernel<E>>
+where
+    E: ScalarEngine,
+{
+    let log_test_size: u32 = std::cmp::min(E::Fr::S - 1, 10);
+    let test_size: u32 = 1 << log_test_size;
     let rng = &mut rand::thread_rng();
     let mut kern = gpu::FFTKernel::create(1 << log_d)?;
 
     let res = {
         let mut supported = GPU_FFT_SUPPORTED.lock().unwrap();
-        if let Some(res) = *supported { res }
-        else {
-            let elems = (0..test_size).map(|_| Scalar::<E>(E::Fr::rand(rng))).collect::<Vec<_>>();
+        if let Some(res) = *supported {
+            res
+        } else {
+            let elems = (0..test_size)
+                .map(|_| Scalar::<E>(E::Fr::random(rng)))
+                .collect::<Vec<_>>();
             let mut v1 = EvaluationDomain::from_coeffs(elems.clone()).unwrap();
             let mut v2 = EvaluationDomain::from_coeffs(elems.clone()).unwrap();
             gpu_fft(&mut kern, &mut v1.coeffs, &v1.omega, log_test_size)?;
@@ -770,16 +584,21 @@
         }
     };
 
-    if res { Ok(kern) }
-    else { Err(gpu::GPUError {msg: "GPU FFT not supported!".to_string()} ) }
+    if res {
+        Ok(kern)
+    } else {
+        Err(gpu::GPUError {
+            msg: "GPU FFT not supported!".to_string(),
+        })
+    }
 }
 
 #[cfg(feature = "gpu-test")]
 #[test]
 pub fn gpu_fft_consistency() {
+    use paired::bls12_381::{Bls12, Fr};
+    use rand::Rand;
     use std::time::Instant;
-    use paired::bls12_381::{Bls12, Fr};
-    use rand::{Rand};
     let rng = &mut rand::thread_rng();
 
     let worker = Worker::new();
@@ -789,7 +608,9 @@
     for log_d in 1..25 {
         let d = 1 << log_d;
 
-        let elems = (0..d).map(|_| Scalar::<Bls12>(Fr::rand(rng))).collect::<Vec<_>>();
+        let elems = (0..d)
+            .map(|_| Scalar::<Bls12>(Fr::rand(rng)))
+            .collect::<Vec<_>>();
         let mut v1 = EvaluationDomain::from_coeffs(elems.clone()).unwrap();
         let mut v2 = EvaluationDomain::from_coeffs(elems.clone()).unwrap();
 
@@ -801,8 +622,11 @@
         println!("GPU took {}ms.", gpu_dur);
 
         now = Instant::now();
-        if log_d <= log_cpus { serial_fft(&mut v2.coeffs, &v2.omega, log_d); }
-        else { parallel_fft(&mut v2.coeffs, &worker, &v2.omega, log_d, log_cpus); }
+        if log_d <= log_cpus {
+            serial_fft(&mut v2.coeffs, &v2.omega, log_d);
+        } else {
+            parallel_fft(&mut v2.coeffs, &worker, &v2.omega, log_d, log_cpus);
+        }
         let cpu_dur = now.elapsed().as_secs() * 1000 as u64 + now.elapsed().subsec_millis() as u64;
         println!("CPU ({} cores) took {}ms.", 1 << log_cpus, cpu_dur);
 
